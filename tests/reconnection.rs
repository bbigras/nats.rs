--- conflicted
+++ resolved
@@ -272,11 +272,7 @@
         move || {
             thread::sleep(Duration::from_secs(15 * 60));
             if !success.load(Ordering::Acquire) {
-<<<<<<< HEAD
-                log::error!("killing process after 10 minutes");
-=======
                 log::error!("killing process after 15 minutes");
->>>>>>> e467e274
                 std::process::exit(1);
             }
         }
